#! /usr/bin/env python3
"""minimal PyPI like server for use with pip/easy_install"""

import hashlib
<<<<<<< HEAD
import io
import logging
import mimetypes
import os
import sys
import typing as t
from typing import Optional
from urllib.parse import quote

import pkg_resources

from pypiserver import Configuration
from .backend import Backend, SimpleFileBackend, PkgFile, CachingFileBackend
from .cache import ENABLE_CACHING, CacheManager
=======
import logging
import mimetypes
import os
import re
import typing as t
from urllib.parse import quote

>>>>>>> 15d81147

log = logging.getLogger(__name__)

backend: Optional[Backend] = None


<<<<<<< HEAD
def configure(**kwds):
    """
    :return: Configure
    """
    global backend

    config = Configuration(**kwds)
    log.info(f"+++Pypiserver invoked with: {config}")

    if not config.authenticated:
        config.authenticated = []
    if not callable(config.auther):
        if config.password_file and config.password_file != ".":
            from passlib.apache import HtpasswdFile

            htPsswdFile = HtpasswdFile(config.password_file)
        else:
            config.password_file = htPsswdFile = None
        config.auther = functools.partial(auth_by_htpasswd_file, htPsswdFile)

    # Read welcome-msg from external file or failback to the embedded-msg
    try:
        if not config.welcome_file:
            config.welcome_file = "welcome.html"
            config.welcome_msg = (
                pkg_resources.resource_string(  # @UndefinedVariable
                    __name__, "welcome.html"
                ).decode("utf-8")
            )  # @UndefinedVariable
        else:
            with io.open(config.welcome_file, "r", encoding="utf-8") as fd:
                config.welcome_msg = fd.read()
    except Exception:
        log.warning(
            f"Could not load welcome-file({config.welcome_file})!",
            exc_info=True,
        )

    if config.fallback_url is None:
        config.fallback_url = "https://pypi.org/simple"

    if config.hash_algo:
        try:
            halgos = hashlib.algorithms_available
        except AttributeError:
            halgos = ["md5", "sha1", "sha224", "sha256", "sha384", "sha512"]

        if config.hash_algo not in halgos:
            sys.exit(f"Hash-algorithm {config.hash_algo} not one of: {halgos}")

    backend = get_file_backend(config)

    log.info(f"+++Pypiserver started with: {config}")

    return config


def auth_by_htpasswd_file(htPsswdFile, username, password):
    """The default ``config.auther``."""
    if htPsswdFile is not None:
        htPsswdFile.load_if_changed()
        return htPsswdFile.check_password(username, password)


def get_file_backend(config) -> SimpleFileBackend:
    roots = parse_roots(config)
    if ENABLE_CACHING:
        return CachingFileBackend(config, roots, CacheManager())
    return SimpleFileBackend(config, roots)


def parse_roots(config) -> t.List[str]:
    if config.root is None:
        config.root = os.path.expanduser("~/packages")
    roots = (
        config.root if isinstance(config.root, (list, tuple)) else [config.root]
    )
    roots = [os.path.abspath(r) for r in roots]
    for r in roots:
        try:
            os.listdir(r)
        except OSError:
            err = sys.exc_info()[1]
            sys.exit(f"Error: while trying to list root({r}): {err}")
    return roots


=======
>>>>>>> 15d81147
mimetypes.add_type("application/octet-stream", ".egg")
mimetypes.add_type("application/octet-stream", ".whl")
mimetypes.add_type("text/plain", ".asc")


def get_bad_url_redirect_path(request, project):
    """Get the path for a bad root url."""
    uri = request.custom_fullpath
    if uri.endswith("/"):
        uri = uri[:-1]
    uri = uri.rsplit("/", 1)[0]
    project = quote(project)
    uri += f"/simple/{project}/"
    return uri

<<<<<<< HEAD

PkgFunc = t.TypeVar("PkgFunc", bound=t.Callable[..., t.Iterable[PkgFile]])


def with_digester(func: PkgFunc) -> PkgFunc:
    @functools.wraps(func)
    def add_digester_method(*args, **kwargs):
        packages = func(*args, **kwargs)
        for package in packages:
            package.digester = backend.digest
            yield package

    return add_digester_method
=======
    def fname_and_hash(self, hash_algo):
        if not hasattr(self, "_fname_and_hash"):
            if hash_algo:
                self._fname_and_hash = (
                    f"{self.relfn_unix}#{hash_algo}="
                    f"{digest_file(self.fn, hash_algo)}"
                )
            else:
                self._fname_and_hash = self.relfn_unix
        return self._fname_and_hash


def _listdir(root: str) -> t.Iterable[PkgFile]:
    root = os.path.abspath(root)
    for dirpath, dirnames, filenames in os.walk(root):
        dirnames[:] = [x for x in dirnames if is_allowed_path(x)]
        for x in filenames:
            fn = os.path.join(root, dirpath, x)
            if not is_allowed_path(x) or not os.path.isfile(fn):
                continue
            res = guess_pkgname_and_version(x)
            if not res:
                # #Seems the current file isn't a proper package
                continue
            pkgname, version = res
            if pkgname:
                yield PkgFile(
                    pkgname=pkgname,
                    version=version,
                    fn=fn,
                    root=root,
                    relfn=fn[len(root) + 1 :],
                )


def find_packages(pkgs, prefix=""):
    prefix = normalize_pkgname(prefix)
    for x in pkgs:
        if prefix and x.pkgname_norm != prefix:
            continue
        yield x
>>>>>>> 15d81147


@with_digester
def get_all_packages() -> t.Iterable[PkgFile]:
    return backend.get_all_packages()


@with_digester
def find_project_packages(project) -> t.Iterable[PkgFile]:
    return backend.find_project_packages(project)


def find_version(name: str, version: str) -> t.Iterable[PkgFile]:
    return backend.find_version(name, version)


def get_projects() -> t.Iterable[str]:
    return backend.get_projects()


def exists(filename: str) -> bool:
    assert "/" not in filename
    return backend.exists(filename)


<<<<<<< HEAD
def package_count() -> int:
    return backend.package_count()
=======
    From http://stackoverflow.com/a/21565932/548792
    """
    blocksize = 2 ** 16
    digester = hashlib.new(hash_algo)
    with open(fpath, "rb") as f:
        for block in iter(lambda: f.read(blocksize), b""):
            digester.update(block)
    return digester.hexdigest()
>>>>>>> 15d81147


def add_package(filename, fh: t.BinaryIO):
    assert "/" not in filename
    return backend.add_package(filename, fh)

<<<<<<< HEAD
=======
    def listdir(root: str) -> t.Iterable[PkgFile]:
        # root must be absolute path
        return cache_manager.listdir(root, _listdir)
>>>>>>> 15d81147

def remove_package(pkg: PkgFile):
    return backend.remove_package(pkg)


def digest(pkg: PkgFile) -> str:
    return backend.digest(pkg)<|MERGE_RESOLUTION|>--- conflicted
+++ resolved
@@ -1,93 +1,25 @@
 #! /usr/bin/env python3
 """minimal PyPI like server for use with pip/easy_install"""
 
-import hashlib
-<<<<<<< HEAD
-import io
+import functools
 import logging
 import mimetypes
-import os
-import sys
 import typing as t
 from typing import Optional
 from urllib.parse import quote
 
-import pkg_resources
-
-from pypiserver import Configuration
-from .backend import Backend, SimpleFileBackend, PkgFile, CachingFileBackend
+from .backend import (
+    Backend,
+    SimpleFileBackend,
+    PkgFile,
+    CachingFileBackend,
+    IBackend,
+)
 from .cache import ENABLE_CACHING, CacheManager
-=======
-import logging
-import mimetypes
-import os
-import re
-import typing as t
-from urllib.parse import quote
-
->>>>>>> 15d81147
 
 log = logging.getLogger(__name__)
 
 backend: Optional[Backend] = None
-
-
-<<<<<<< HEAD
-def configure(**kwds):
-    """
-    :return: Configure
-    """
-    global backend
-
-    config = Configuration(**kwds)
-    log.info(f"+++Pypiserver invoked with: {config}")
-
-    if not config.authenticated:
-        config.authenticated = []
-    if not callable(config.auther):
-        if config.password_file and config.password_file != ".":
-            from passlib.apache import HtpasswdFile
-
-            htPsswdFile = HtpasswdFile(config.password_file)
-        else:
-            config.password_file = htPsswdFile = None
-        config.auther = functools.partial(auth_by_htpasswd_file, htPsswdFile)
-
-    # Read welcome-msg from external file or failback to the embedded-msg
-    try:
-        if not config.welcome_file:
-            config.welcome_file = "welcome.html"
-            config.welcome_msg = (
-                pkg_resources.resource_string(  # @UndefinedVariable
-                    __name__, "welcome.html"
-                ).decode("utf-8")
-            )  # @UndefinedVariable
-        else:
-            with io.open(config.welcome_file, "r", encoding="utf-8") as fd:
-                config.welcome_msg = fd.read()
-    except Exception:
-        log.warning(
-            f"Could not load welcome-file({config.welcome_file})!",
-            exc_info=True,
-        )
-
-    if config.fallback_url is None:
-        config.fallback_url = "https://pypi.org/simple"
-
-    if config.hash_algo:
-        try:
-            halgos = hashlib.algorithms_available
-        except AttributeError:
-            halgos = ["md5", "sha1", "sha224", "sha256", "sha384", "sha512"]
-
-        if config.hash_algo not in halgos:
-            sys.exit(f"Hash-algorithm {config.hash_algo} not one of: {halgos}")
-
-    backend = get_file_backend(config)
-
-    log.info(f"+++Pypiserver started with: {config}")
-
-    return config
 
 
 def auth_by_htpasswd_file(htPsswdFile, username, password):
@@ -98,30 +30,11 @@
 
 
 def get_file_backend(config) -> SimpleFileBackend:
-    roots = parse_roots(config)
     if ENABLE_CACHING:
-        return CachingFileBackend(config, roots, CacheManager())
-    return SimpleFileBackend(config, roots)
+        return CachingFileBackend(config, config.roots, CacheManager())
+    return SimpleFileBackend(config, config.roots)
 
 
-def parse_roots(config) -> t.List[str]:
-    if config.root is None:
-        config.root = os.path.expanduser("~/packages")
-    roots = (
-        config.root if isinstance(config.root, (list, tuple)) else [config.root]
-    )
-    roots = [os.path.abspath(r) for r in roots]
-    for r in roots:
-        try:
-            os.listdir(r)
-        except OSError:
-            err = sys.exc_info()[1]
-            sys.exit(f"Error: while trying to list root({r}): {err}")
-    return roots
-
-
-=======
->>>>>>> 15d81147
 mimetypes.add_type("application/octet-stream", ".egg")
 mimetypes.add_type("application/octet-stream", ".whl")
 mimetypes.add_type("text/plain", ".asc")
@@ -137,117 +50,52 @@
     uri += f"/simple/{project}/"
     return uri
 
-<<<<<<< HEAD
 
 PkgFunc = t.TypeVar("PkgFunc", bound=t.Callable[..., t.Iterable[PkgFile]])
 
 
 def with_digester(func: PkgFunc) -> PkgFunc:
     @functools.wraps(func)
-    def add_digester_method(*args, **kwargs):
-        packages = func(*args, **kwargs)
+    def add_digester_method(self, *args, **kwargs):
+        packages = func(self, *args, **kwargs)
         for package in packages:
-            package.digester = backend.digest
+            package.digester = self.backend.digest
             yield package
 
     return add_digester_method
-=======
-    def fname_and_hash(self, hash_algo):
-        if not hasattr(self, "_fname_and_hash"):
-            if hash_algo:
-                self._fname_and_hash = (
-                    f"{self.relfn_unix}#{hash_algo}="
-                    f"{digest_file(self.fn, hash_algo)}"
-                )
-            else:
-                self._fname_and_hash = self.relfn_unix
-        return self._fname_and_hash
 
 
-def _listdir(root: str) -> t.Iterable[PkgFile]:
-    root = os.path.abspath(root)
-    for dirpath, dirnames, filenames in os.walk(root):
-        dirnames[:] = [x for x in dirnames if is_allowed_path(x)]
-        for x in filenames:
-            fn = os.path.join(root, dirpath, x)
-            if not is_allowed_path(x) or not os.path.isfile(fn):
-                continue
-            res = guess_pkgname_and_version(x)
-            if not res:
-                # #Seems the current file isn't a proper package
-                continue
-            pkgname, version = res
-            if pkgname:
-                yield PkgFile(
-                    pkgname=pkgname,
-                    version=version,
-                    fn=fn,
-                    root=root,
-                    relfn=fn[len(root) + 1 :],
-                )
+class BackendProxy(IBackend):
+    def __init__(self, wraps: Backend):
+        self.backend = wraps
 
+    @with_digester
+    def get_all_packages(self) -> t.Iterable[PkgFile]:
+        return self.backend.get_all_packages()
 
-def find_packages(pkgs, prefix=""):
-    prefix = normalize_pkgname(prefix)
-    for x in pkgs:
-        if prefix and x.pkgname_norm != prefix:
-            continue
-        yield x
->>>>>>> 15d81147
+    @with_digester
+    def find_project_packages(self, project: str) -> t.Iterable[PkgFile]:
+        return self.backend.find_project_packages(project)
 
+    def find_version(self, name: str, version: str) -> t.Iterable[PkgFile]:
+        return self.backend.find_version(name, version)
 
-@with_digester
-def get_all_packages() -> t.Iterable[PkgFile]:
-    return backend.get_all_packages()
+    def get_projects(self) -> t.Iterable[str]:
+        return self.backend.get_projects()
 
+    def exists(self, filename: str) -> bool:
+        assert "/" not in filename
+        return self.backend.exists(filename)
 
-@with_digester
-def find_project_packages(project) -> t.Iterable[PkgFile]:
-    return backend.find_project_packages(project)
+    def package_count(self) -> int:
+        return self.backend.package_count()
 
+    def add_package(self, filename, fh: t.BinaryIO):
+        assert "/" not in filename
+        return self.backend.add_package(filename, fh)
 
-def find_version(name: str, version: str) -> t.Iterable[PkgFile]:
-    return backend.find_version(name, version)
+    def remove_package(self, pkg: PkgFile):
+        return self.backend.remove_package(pkg)
 
-
-def get_projects() -> t.Iterable[str]:
-    return backend.get_projects()
-
-
-def exists(filename: str) -> bool:
-    assert "/" not in filename
-    return backend.exists(filename)
-
-
-<<<<<<< HEAD
-def package_count() -> int:
-    return backend.package_count()
-=======
-    From http://stackoverflow.com/a/21565932/548792
-    """
-    blocksize = 2 ** 16
-    digester = hashlib.new(hash_algo)
-    with open(fpath, "rb") as f:
-        for block in iter(lambda: f.read(blocksize), b""):
-            digester.update(block)
-    return digester.hexdigest()
->>>>>>> 15d81147
-
-
-def add_package(filename, fh: t.BinaryIO):
-    assert "/" not in filename
-    return backend.add_package(filename, fh)
-
-<<<<<<< HEAD
-=======
-    def listdir(root: str) -> t.Iterable[PkgFile]:
-        # root must be absolute path
-        return cache_manager.listdir(root, _listdir)
->>>>>>> 15d81147
-
-def remove_package(pkg: PkgFile):
-    return backend.remove_package(pkg)
-
-
-def digest(pkg: PkgFile) -> str:
-    return backend.digest(pkg)+    def digest(self, pkg: PkgFile) -> str:
+        return self.backend.digest(pkg)