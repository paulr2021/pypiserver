--- conflicted
+++ resolved
@@ -1,16 +1,12 @@
 
-<<<<<<< HEAD
-import sys, os, re
-import httplib, urllib
-=======
 import sys, os
->>>>>>> 7e8b44a8
 from pypiserver import core
 
 if sys.version_info >= (3, 0):
     from xmlrpc.client import Server
 else:
     from xmlrpclib import Server, Transport
+    import httplib, urllib
 
 
 def is_stable_version(pversion):
@@ -50,24 +46,25 @@
                                replaces=pkg)
 
 
-class ProxiedTransport(Transport):
+if sys.version_info < (3, 0):
+    class ProxiedTransport(Transport):
 
-    def set_proxy(self, proxy):
-        self.proxy = proxy
+        def set_proxy(self, proxy):
+            self.proxy = proxy
 
-    def make_connection(self, host):
-        self.realhost = host
-        if sys.hexversion < 0x02070000:
-            _http_connection = httplib.HTTP
-        else:
-            _http_connection = httplib.HTTPConnection
-        return _http_connection(self.proxy)
+        def make_connection(self, host):
+            self.realhost = host
+            if sys.hexversion < 0x02070000:
+                _http_connection = httplib.HTTP
+            else:
+                _http_connection = httplib.HTTPConnection
+            return _http_connection(self.proxy)
 
-    def send_request(self, connection, handler, request_body):
-        connection.putrequest("POST", 'http://%s%s' % (self.realhost, handler))
+        def send_request(self, connection, handler, request_body):
+            connection.putrequest("POST", 'http://%s%s' % (self.realhost, handler))
 
-    def send_host(self, connection, host):
-        connection.putheader('Host', self.realhost)
+        def send_host(self, connection, host):
+            connection.putheader('Host', self.realhost)
 
 
 def find_updates(pkgset, stable_only=True):
@@ -78,8 +75,15 @@
         sys.stdout.write(s)
         sys.stdout.flush()
 
-<<<<<<< HEAD
-    http_proxy_url = urllib.getproxies().get("http", "")
+    latest_pkgs = frozenset(filter_latest_pkgs(pkgset))
+
+    sys.stdout.write("checking %s packages for newer version\n" % len(latest_pkgs),)
+    need_update = set()
+
+    if sys.version_info < (3, 0):
+        http_proxy_url = urllib.getproxies().get("http", "")
+    else:
+        http_proxy_url = None
 
     if http_proxy_url:
         http_proxy_spec = urllib.splithost(urllib.splittype(http_proxy_url)[1])[0]
@@ -87,27 +91,8 @@
         transport.set_proxy(http_proxy_spec)
     else:
         transport = None
-
     pypi = Server("http://pypi.python.org/pypi/", transport=transport)
 
-    pkgname2latest = {}
-
-    pkgfiles = [pkgfile(x) for x in pkgset.find_packages()]
-
-    for x in pkgfiles:
-        if x.pkgname not in pkgname2latest:
-            pkgname2latest[x.pkgname] = x
-        elif x.version_info > pkgname2latest[x.pkgname].version_info:
-            pkgname2latest[x.pkgname] = x
-
-    need_update = []
-=======
-    latest_pkgs = frozenset(filter_latest_pkgs(pkgset))
->>>>>>> 7e8b44a8
-
-    sys.stdout.write("checking %s packages for newer version\n" % len(latest_pkgs),)
-    need_update = set()
-    pypi = Server("http://pypi.python.org/pypi/")
     for count, pkg in enumerate(latest_pkgs):
         if count % 40 == 0:
             write("\n")
