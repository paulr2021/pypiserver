#! /usr/bin/env py.test

# Builtin imports
import os
<<<<<<< HEAD
import xmlrpc.client as xmlrpclib
from html import unescape
=======
import pathlib


try:  # python 3
    from html.parser import HTMLParser
    from html import unescape
except ImportError:
    from HTMLParser import HTMLParser

    unescape = HTMLParser().unescape

try:
    import xmlrpc.client as xmlrpclib
except ImportError:
    import xmlrpclib  # legacy Python
>>>>>>> 15d81147

# Third party imports
import pytest
import webtest

# Local Imports
from tests.test_pkg_helpers import files, invalid_files
from pypiserver import __main__, bottle, core
from pypiserver.backend import CachingFileBackend

# Enable logging to detect any problems with it
##

__main__.init_logging()


@pytest.fixture
def app(tmpdir):
    from pypiserver import app

    return app(
        roots=[pathlib.Path(tmpdir.strpath)],
        authenticate=[],
        password_file=".",
    )


@pytest.fixture
def testapp(app):
    """Return a webtest TestApp initiated with pypiserver app"""
    return webtest.TestApp(app)


@pytest.fixture
def root(tmpdir):
    """Return a pytest temporary directory"""
    return tmpdir


@pytest.fixture
def priv(app):
    b = bottle.Bottle()
    b.mount("/priv/", app)
    return b


@pytest.fixture
def testpriv(priv):
    return webtest.TestApp(priv)


@pytest.fixture
def search_xml():
    """Return an xml dom suitable for passing to search"""
    xml = "<xml><methodName>search</methodName><string>test</string></xml>"
    return xml


@pytest.fixture(
    params=[
        "  ",  # Mustcontain test below fails when string is empty.
        "Hey there!",
        "<html><body>Hey there!</body></html>",
    ]
)
def welcome_file_no_vars(request, root):
    """Welcome file fixture

    :param request: pytest builtin fixture
    :param root: root temporary directory
    """
    wfile = root.join("testwelcome.html")
    wfile.write(request.param)

    return wfile


@pytest.fixture()
def welcome_file_all_vars(request, root):
    msg = """
    {{URL}}
    {{VERSION}}
    {{NUMPKGS}}
    {{PACKAGES}}
    {{SIMPLE}}
    """
    wfile = root.join("testwelcome.html")
    wfile.write(msg)

    return wfile


def add_file_to_root(root, filename, content=""):
    root.join(filename).write(content)
    if isinstance(core.backend, CachingFileBackend):
        cache = core.backend.cache_manager.invalidate_root_cache(root)


def test_root_count(root, testapp):
    """Test that the welcome page count updates with added packages

    :param root: root temporary directory fixture
    :param testapp: webtest TestApp
    """
    resp = testapp.get("/")
    resp.mustcontain("PyPI compatible package index serving 0 packages")
    add_file_to_root(root, "Twisted-11.0.0.tar.bz2")
    resp = testapp.get("/")
    resp.mustcontain("PyPI compatible package index serving 1 packages")


def test_root_hostname(testapp):
    resp = testapp.get("/", headers={"Host": "systemexit.de"})
    resp.mustcontain(
        "easy_install --index-url http://systemexit.de/simple/ PACKAGE"
    )
    # go("http://systemexit.de/")


def test_root_welcome_msg_no_vars(root, welcome_file_no_vars):
    from pypiserver import app

    app = app(root=root.strpath, welcome_file=welcome_file_no_vars.strpath)
    testapp = webtest.TestApp(app)
    resp = testapp.get("/")
    from pypiserver import __version__ as pver

    resp.mustcontain(welcome_file_no_vars.read(), no=pver)


def test_root_welcome_msg_all_vars(root, welcome_file_all_vars):
    from pypiserver import app

    app = app(root=root.strpath, welcome_file=welcome_file_all_vars.strpath)
    testapp = webtest.TestApp(app)
    resp = testapp.get("/")

    from pypiserver import __version__ as pver

    resp.mustcontain(pver)


def test_root_welcome_msg_antiXSS(testapp):
    """https://github.com/pypiserver/pypiserver/issues/77"""
    resp = testapp.get("/?<alert>Red</alert>", headers={"Host": "somehost.org"})
    resp.mustcontain("alert", "somehost.org", no="<alert>")


def test_root_remove_not_found_msg_antiXSS(testapp):
    """https://github.com/pypiserver/pypiserver/issues/77"""
    resp = testapp.post(
        "/",
        expect_errors=True,
        headers={"Host": "somehost.org"},
        params={
            ":action": "remove_pkg",
            "name": "<alert>Red</alert>",
            "version": "1.1.1",
        },
    )
    resp.mustcontain("alert", "somehost.org", no="<alert>")


def test_packages_redirect(testapp):
    resp = testapp.get("/packages")
    assert resp.status_code >= 300
    assert resp.status_code < 400
    assert resp.location.endswith("/packages/")


def test_packages_empty(testapp):
    resp = testapp.get("/packages/")
    assert len(resp.html("a")) == 0


def test_favicon(testapp):
    testapp.get("/favicon.ico", status=404)


def test_fallback(testapp):
    assert not testapp.app._pypiserver_config.disable_fallback
    resp = testapp.get("/simple/pypiserver/", status=302)
    assert resp.headers["Location"] == "https://pypi.org/simple/pypiserver/"


def test_no_fallback(testapp):
    testapp.app._pypiserver_config.disable_fallback = True
    testapp.get("/simple/pypiserver/", status=404)


def test_serve_no_dotfiles(root, testapp):
    root.join(".foo-1.0.zip").write("secret")
    testapp.get("/packages/.foo-1.0.zip", status=404)


def test_packages_list_no_dotfiles(root, testapp):
    root.join(".foo-1.0.zip").write("secret")
    resp = testapp.get("/packages/")
    assert "foo" not in resp


def test_simple_redirect(testapp):
    resp = testapp.get("/simple")
    assert resp.status_code >= 300
    assert resp.status_code < 400
    assert resp.location.endswith("/simple/")


def test_simple_list_no_dotfiles(root, testapp):
    root.join(".foo-1.0.zip").write("secret")
    resp = testapp.get("/simple/")
    assert "foo" not in resp


def test_simple_list_no_dotfiles2(root, testapp):
    root.join(".foo-1.0.zip").write("secret")
    resp = testapp.get("/simple/")
    assert resp.html("a") == []


def test_serve_no_dotdir(root, testapp):
    root.mkdir(".subdir").join("foo-1.0.zip").write("secret")
    testapp.get("/packages/.subdir/foo-1.0.zip", status=404)


def test_packages_list_no_dotdir(root, testapp):
    root.mkdir(".subdir").join("foo-1.0.zip").write("secret")
    resp = testapp.get("/packages/")
    assert "foo" not in resp


def test_simple_list_no_dotdir(root, testapp):
    root.mkdir(".subdir").join("foo-1.0.zip").write("secret")
    resp = testapp.get("/simple/")
    assert "foo" not in resp


def test_simple_list_no_dotdir2(root, testapp):
    root.mkdir(".subdir").join("foo-1.0.zip").write("secret")
    resp = testapp.get("/simple/foo/")
    assert resp.html("a") == []


def test_simple_name_redirect(testapp):
    resp = testapp.get("/simple/foobar")
    assert resp.status_code >= 300
    assert resp.status_code < 400
    assert resp.location.endswith("/simple/foobar/")


@pytest.mark.parametrize(
    "package,normalized",
    [
        ("FooBar", "foobar"),
        ("Foo.Bar", "foo-bar"),
        ("foo_bar", "foo-bar"),
        ("Foo-Bar", "foo-bar"),
        ("foo--_.bar", "foo-bar"),
    ],
)
def test_simple_normalized_name_redirect(testapp, package, normalized):
    resp = testapp.get("/simple/{0}/".format(package))
    assert resp.status_code >= 300
    assert resp.status_code < 400
    assert resp.location.endswith("/simple/{0}/".format(normalized))


def test_simple_index(root, testapp):
    root.join("foobar-1.0.zip").write("")
    root.join("foobar-1.1.zip").write("")
    root.join("foobarbaz-1.1.zip").write("")
    root.join("foobar.baz-1.1.zip").write("")

    resp = testapp.get("/simple/foobar/")
    assert len(resp.html("a")) == 2


def test_simple_index_list(root, testapp):
    root.join("foobar-1.0.zip").write("")
    root.join("foobar-1.1.zip").write("")
    root.join("foobarbaz-1.1.zip").write("")
    root.join("foobar.baz-1.1.zip").write("")

    resp = testapp.get("/simple/")
    assert len(resp.html("a")) == 3


def test_simple_index_case(root, testapp):
    root.join("FooBar-1.0.zip").write("")
    root.join("FooBar-1.1.zip").write("")
    resp = testapp.get("/simple/foobar/")
    assert len(resp.html("a")) == 2


def test_nonroot_root(testpriv):
    resp = testpriv.get("/priv/", headers={"Host": "nonroot"})
    resp.mustcontain(
        "easy_install --index-url http://nonroot/priv/simple/ PACKAGE"
    )


def test_nonroot_root_with_x_forwarded_host(testapp):
    resp = testapp.get("/", headers={"X-Forwarded-Host": "forward.ed/priv/"})
    resp.mustcontain(
        "easy_install --index-url http://forward.ed/priv/simple/ PACKAGE"
    )
    resp.mustcontain("""<a href="/priv/packages/">here</a>""")


def test_nonroot_root_with_x_forwarded_host_without_trailing_slash(testapp):
    resp = testapp.get("/", headers={"X-Forwarded-Host": "forward.ed/priv"})
    resp.mustcontain(
        "easy_install --index-url http://forward.ed/priv/simple/ PACKAGE"
    )
    resp.mustcontain("""<a href="/priv/packages/">here</a>""")


def test_nonroot_simple_index(root, testpriv):
    add_file_to_root(root, "foobar-1.0.zip", "123")
    resp = testpriv.get("/priv/simple/foobar/")
    links = resp.html("a")
    assert len(links) == 1
    assert links[0]["href"].startswith("/priv/packages/foobar-1.0.zip#")


def test_nonroot_simple_index_with_x_forwarded_host(root, testapp):
    add_file_to_root(root, "foobar-1.0.zip", "123")

    resp = testapp.get(
        "/simple/foobar/", headers={"X-Forwarded-Host": "forwarded.ed/priv/"}
    )
    links = resp.html("a")
    assert len(links) == 1
    assert links[0]["href"].startswith("/priv/packages/foobar-1.0.zip#")


def test_nonroot_simple_packages(root, testpriv):
    add_file_to_root(root, "foobar-1.0.zip", "123")
    resp = testpriv.get("/priv/packages/")
    links = resp.html("a")
    assert len(links) == 1
    assert "/priv/packages/foobar-1.0.zip#" in links[0]["href"]


def test_nonroot_simple_packages_with_x_forwarded_host(root, testapp):
    add_file_to_root(root, "foobar-1.0.zip", "123")

    resp = testapp.get(
        "/packages/", headers={"X-Forwarded-Host": "forwarded/priv/"}
    )
    links = resp.html("a")
    assert len(links) == 1
    assert "/priv/packages/foobar-1.0.zip#" in links[0]["href"]


def test_root_no_relative_paths(testpriv):
    """https://github.com/pypiserver/pypiserver/issues/25"""
    resp = testpriv.get("/priv/")
    hrefs = [x["href"] for x in resp.html("a")]
    assert hrefs == [
        "/priv/packages/",
        "/priv/simple/",
        "https://pypi.org/project/pypiserver/",
    ]


def test_simple_index_list_no_duplicates(root, testapp):
    root.join("foo-bar-1.0.tar.gz").write("")
    root.join("foo_bar-1.0-py2.7.egg").write("")

    resp = testapp.get("/simple/")
    assert len(resp.html("a")) == 1


def test_simple_index_list_name_with_underscore(root, testapp):
    root.join("foo_bar-1.0.tar.gz").write("")
    root.join("foo_bar-1.0-py2.7.egg").write("")

    resp = testapp.get("/simple/")
    assert len(resp.html("a")) == 1
    hrefs = [x["href"] for x in resp.html("a")]
    assert hrefs == ["foo-bar/"]


def test_simple_index_egg_and_tarball(root, testapp):
    root.join("foo-bar-1.0.tar.gz").write("")
    root.join("foo_bar-1.0-py2.7.egg").write("")

    resp = testapp.get("/simple/foo-bar/")
    assert len(resp.html("a")) == 2


def test_simple_index_list_name_with_underscore_no_egg(root, testapp):
    root.join("foo_bar-1.0.tar.gz").write("")
    root.join("foo-bar-1.1.tar.gz").write("")

    resp = testapp.get("/simple/")
    assert len(resp.html("a")) == 1
    hrefs = set([x["href"] for x in resp.html("a")])
    assert hrefs == {"foo-bar/"}


def test_no_cache_control_set(root, testapp):
    assert not testapp.app._pypiserver_config.cache_control
    root.join("foo_bar-1.0.tar.gz").write("")
    resp = testapp.get("/packages/foo_bar-1.0.tar.gz")
    assert "Cache-Control" not in resp.headers


def test_cache_control_set(root):
    from pypiserver import app

    AGE = 86400
    app_with_cache = webtest.TestApp(app(root=root.strpath, cache_control=AGE))
    root.join("foo_bar-1.0.tar.gz").write("")
    resp = app_with_cache.get("/packages/foo_bar-1.0.tar.gz")
    assert "Cache-Control" in resp.headers
    assert resp.headers["Cache-Control"] == f"public, max-age={AGE}"


def test_upload_noAction(testapp):
    resp = testapp.post("/", expect_errors=1)
    assert resp.status == "400 Bad Request"
    assert "Missing ':action' field!" in unescape(resp.text)


def test_upload_badAction(testapp):
    resp = testapp.post("/", params={":action": "BAD"}, expect_errors=1)
    assert resp.status == "400 Bad Request"
    assert "Unsupported ':action' field: BAD" in unescape(resp.text)


@pytest.mark.parametrize(
    "package", [f[0] for f in files if f[1] and "/" not in f[0]]
)
def test_upload(package, root, testapp):
    resp = testapp.post(
        "/",
        params={":action": "file_upload"},
        upload_files=[("content", package, b"")],
    )
    assert resp.status_int == 200
    uploaded_pkgs = [f.basename for f in root.listdir()]
    assert len(uploaded_pkgs) == 1
    assert uploaded_pkgs[0].lower() == package.lower()


def test_upload_conflict_on_existing(root, testapp):
    package = "foo_bar-1.0.tar.gz"
    root.join("foo_bar-1.0.tar.gz").write("")

    resp = testapp.post(
        "/",
        params={":action": "file_upload"},
        upload_files=[("content", package, b"")],
        status=409,
    )

    assert resp.status_int == 409
    assert "Package 'foo_bar-1.0.tar.gz' already exists!" in unescape(resp.text)


@pytest.mark.parametrize(
    "package", [f[0] for f in files if f[1] and "/" not in f[0]]
)
def test_upload_with_signature(package, root, testapp):
    resp = testapp.post(
        "/",
        params={":action": "file_upload"},
        upload_files=[
            ("content", package, b""),
            ("gpg_signature", f"{package}.asc", b""),
        ],
    )
    assert resp.status_int == 200
    uploaded_pkgs = [f.basename.lower() for f in root.listdir()]
    assert len(uploaded_pkgs) == 2
    assert package.lower() in uploaded_pkgs
    assert f"{package.lower()}.asc" in uploaded_pkgs


@pytest.mark.parametrize("package", invalid_files)
def test_upload_badFilename(package, root, testapp):

    resp = testapp.post(
        "/",
        params={":action": "file_upload"},
        upload_files=[("content", package, b"")],
        expect_errors=1,
    )
    assert resp.status == "400 Bad Request"
    assert f"Bad filename: {package}" in resp.text


@pytest.mark.parametrize(
    "pkgs,matches",
    [
        ([], []),
        (["test-1.0.tar.gz"], [("test", "1.0")]),
        (
            ["test-1.0.tar.gz", "test-test-2.0.1.tar.gz"],
            [("test", "1.0"), ("test-test", "2.0.1")],
        ),
        (["test-1.0.tar.gz", "other-2.0.tar.gz"], [("test", "1.0")]),
        (["test-2.0-py2.py3-none-any.whl"], [("test", "2.0")]),
        (["other-2.0.tar.gz"], []),
    ],
)
def test_search(root, testapp, search_xml, pkgs, matches):
    """Test the search functionality at the RPC2 endpoint

    Calls the handle_rpc function by posting to the WebTest server with
    the string returned by the ``search_xml`` fixture as the request
    body. The result is parsed for convenience by the xmlrpc.client
    (xmlrpclib in Python 2.x). The parsed result is a 2-tuple. The
    second item is the method called, in this case always "search". The
    first item is a 1-tuple which contains a list of match information
    as dicts, e.g:

    ``(([{'version': '2.0', '_pypi_ordering': 0,
    'name': 'test', 'summary': '2.0'}],), 'search')``

    The pkgs parameter is a list of items to write to the packages
    directory, which should then be available for the subsequent
    search. The matches parameter is a list of 2-tuples of the form
    (``name``, ``version``), where ``name`` and ``version`` are the
    expected name and version matches for a search for the "test"
    package as specified by the search_xml fixture.

    :param root: root temporry directory fixture; used as packages dir
        for testapp
    :param testapp: webtest TestApp
    :param str search_xml: XML string roughly equivalent to a pip search
        for "test"
    :param pkgs: package file names to be written into packages
        directory
    :param matches: a list of 2-tuples containing expected (name,
        version) matches for the "test" query
    """
    for pkg in pkgs:
        root.join(pkg).write("")
    resp = testapp.post("/RPC2", search_xml)
    parsed = xmlrpclib.loads(resp.text)
    assert len(parsed) == 2 and parsed[1] == "search"
    if not matches:
        assert len(parsed[0]) == 1 and not parsed[0][0]
    else:
        assert len(parsed[0][0]) == len(matches) and parsed[0][0]
        for returned in parsed[0][0]:
            print(returned)
            assert returned["name"] in [match[0] for match in matches]
            assert returned["version"] in [match[1] for match in matches]


class TestRemovePkg:
    """The API allows removal of packages."""

    @pytest.mark.parametrize(
        "pkg, name, ver",
        (
            ("test-1.0.tar.gz", "test", "1.0"),
            ("test-1.0-py2-py3-none-any.whl", "test", "1.0"),
        ),
    )
    def test_remove_pkg(self, root, testapp, pkg, name, ver):
        """Packages can be removed via POST."""
        root.join(pkg).write("")
        assert len(os.listdir(str(root))) == 1
        params = {":action": "remove_pkg", "name": name, "version": ver}
        testapp.post("/", params=params)
        assert len(os.listdir(str(root))) == 0

    @pytest.mark.parametrize(
        "pkg, name, ver",
        (
            ("test-1.0.tar.gz", "test", "1.0"),
            ("test-1.0-py2-py3-none-any.whl", "test", "1.0"),
        ),
    )
    @pytest.mark.parametrize(
        "other",
        (
            "test-2.0.tar.gz",
            "test-2.0-py2-py3-none-any.whl",
            "other-1.0.tar.gz",
            "other-1.0-py2-py3-none-any.whl",
        ),
    )
    def test_remove_pkg_only_targeted(
        self, root, testapp, pkg, name, ver, other
    ):
        """Only the targeted package is removed."""
        root.join(pkg).write("")
        root.join(other).write("")
        assert len(os.listdir(str(root))) == 2
        params = {":action": "remove_pkg", "name": name, "version": ver}
        testapp.post("/", params=params)
        assert len(os.listdir(str(root))) == 1

    @pytest.mark.parametrize(
        "pkgs, name, ver",
        (
            (
                ("test-1.0.tar.gz", "test-1.0-py2-py3-none-any.whl"),
                "test",
                "1.0",
            ),
        ),
    )
    def test_all_instances_removed(self, root, testapp, pkgs, name, ver):
        """Test that all instances of the target are removed."""
        for pkg in pkgs:
            root.join(pkg).write("")
        assert len(os.listdir(str(root))) == len(pkgs)
        params = {":action": "remove_pkg", "name": name, "version": ver}
        testapp.post("/", params=params)
        assert len(os.listdir(str(root))) == 0

    @pytest.mark.parametrize(
        ("name", "version"),
        [
            (None, None),
            (None, ""),
            ("", None),
            (None, "1"),
            ("pkg", None),
            ("", "1"),
            ("pkg", ""),
        ],
    )
    def test_remove_pkg_missingNaveVersion(self, name, version, root, testapp):
        msg = f"Missing 'name'/'version' fields: name={name}, version={version}"
        params = {":action": "remove_pkg", "name": name, "version": version}
        params = dict((k, v) for k, v in params.items() if v is not None)
        resp = testapp.post("/", expect_errors=1, params=params)

        assert resp.status == "400 Bad Request"
        assert msg in unescape(resp.text)

    def test_remove_pkg_notFound(self, root, testapp):
        resp = testapp.post(
            "/",
            expect_errors=1,
            params={":action": "remove_pkg", "name": "foo", "version": "123"},
        )
        assert resp.status == "404 Not Found"
        assert "foo (123) not found" in unescape(resp.text)<|MERGE_RESOLUTION|>--- conflicted
+++ resolved
@@ -1,27 +1,11 @@
 #! /usr/bin/env py.test
 
 # Builtin imports
+import logging
 import os
-<<<<<<< HEAD
+import pathlib
 import xmlrpc.client as xmlrpclib
 from html import unescape
-=======
-import pathlib
-
-
-try:  # python 3
-    from html.parser import HTMLParser
-    from html import unescape
-except ImportError:
-    from HTMLParser import HTMLParser
-
-    unescape = HTMLParser().unescape
-
-try:
-    import xmlrpc.client as xmlrpclib
-except ImportError:
-    import xmlrpclib  # legacy Python
->>>>>>> 15d81147
 
 # Third party imports
 import pytest
@@ -29,7 +13,7 @@
 
 # Local Imports
 from tests.test_pkg_helpers import files, invalid_files
-from pypiserver import __main__, bottle, core
+from pypiserver import __main__, bottle, core, Bottle
 from pypiserver.backend import CachingFileBackend
 
 # Enable logging to detect any problems with it
@@ -52,6 +36,7 @@
 @pytest.fixture
 def testapp(app):
     """Return a webtest TestApp initiated with pypiserver app"""
+    bottle.debug(True)
     return webtest.TestApp(app)
 
 
@@ -114,13 +99,18 @@
     return wfile
 
 
-def add_file_to_root(root, filename, content=""):
-    root.join(filename).write(content)
-    if isinstance(core.backend, CachingFileBackend):
-        cache = core.backend.cache_manager.invalidate_root_cache(root)
-
-
-def test_root_count(root, testapp):
+@pytest.fixture
+def add_file_to_root(app):
+    def file_adder(root, filename, content=""):
+        root.join(filename).write(content)
+        backend = app._pypiserver_backend.backend
+        if isinstance(backend, CachingFileBackend):
+            backend.cache_manager.invalidate_root_cache(root)
+
+    return file_adder
+
+
+def test_root_count(root, testapp, add_file_to_root):
     """Test that the welcome page count updates with added packages
 
     :param root: root temporary directory fixture
@@ -339,7 +329,7 @@
     resp.mustcontain("""<a href="/priv/packages/">here</a>""")
 
 
-def test_nonroot_simple_index(root, testpriv):
+def test_nonroot_simple_index(root, testpriv, add_file_to_root):
     add_file_to_root(root, "foobar-1.0.zip", "123")
     resp = testpriv.get("/priv/simple/foobar/")
     links = resp.html("a")
@@ -347,7 +337,7 @@
     assert links[0]["href"].startswith("/priv/packages/foobar-1.0.zip#")
 
 
-def test_nonroot_simple_index_with_x_forwarded_host(root, testapp):
+def test_nonroot_simple_index_with_x_forwarded_host(root, testapp, add_file_to_root):
     add_file_to_root(root, "foobar-1.0.zip", "123")
 
     resp = testapp.get(
@@ -358,7 +348,7 @@
     assert links[0]["href"].startswith("/priv/packages/foobar-1.0.zip#")
 
 
-def test_nonroot_simple_packages(root, testpriv):
+def test_nonroot_simple_packages(root, testpriv, add_file_to_root):
     add_file_to_root(root, "foobar-1.0.zip", "123")
     resp = testpriv.get("/priv/packages/")
     links = resp.html("a")
@@ -366,7 +356,7 @@
     assert "/priv/packages/foobar-1.0.zip#" in links[0]["href"]
 
 
-def test_nonroot_simple_packages_with_x_forwarded_host(root, testapp):
+def test_nonroot_simple_packages_with_x_forwarded_host(root, testapp, add_file_to_root):
     add_file_to_root(root, "foobar-1.0.zip", "123")
 
     resp = testapp.get(
@@ -505,7 +495,6 @@
 
 @pytest.mark.parametrize("package", invalid_files)
 def test_upload_badFilename(package, root, testapp):
-
     resp = testapp.post(
         "/",
         params={":action": "file_upload"},
